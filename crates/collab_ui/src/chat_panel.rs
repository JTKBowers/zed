use crate::{
    channel_view::ChannelView, is_channels_feature_enabled, render_avatar, ChatPanelSettings,
};
use anyhow::Result;
use call::ActiveCall;
use channel::{ChannelChat, ChannelChatEvent, ChannelMessageId, ChannelStore};
use client::Client;
use collections::HashMap;
use db::kvp::KEY_VALUE_STORE;
use editor::Editor;
use gpui::{
    actions,
    elements::*,
    platform::{CursorStyle, MouseButton},
    serde_json,
    views::{ItemType, Select, SelectStyle},
    AnyViewHandle, AppContext, AsyncAppContext, Entity, ModelHandle, Subscription, Task, View,
    ViewContext, ViewHandle, WeakViewHandle,
};
use language::LanguageRegistry;
use menu::Confirm;
use message_editor::MessageEditor;
use project::Fs;
use rich_text::RichText;
use serde::{Deserialize, Serialize};
use settings::SettingsStore;
use std::sync::Arc;
use theme::{IconButton, Theme};
use time::{OffsetDateTime, UtcOffset};
use util::{ResultExt, TryFutureExt};
use workspace::{
    dock::{DockPosition, Panel},
    Workspace,
};

mod message_editor;

const MESSAGE_LOADING_THRESHOLD: usize = 50;
const CHAT_PANEL_KEY: &'static str = "ChatPanel";

pub struct ChatPanel {
    client: Arc<Client>,
    channel_store: ModelHandle<ChannelStore>,
    languages: Arc<LanguageRegistry>,
    active_chat: Option<(ModelHandle<ChannelChat>, Subscription)>,
    message_list: ListState<ChatPanel>,
    input_editor: ViewHandle<MessageEditor>,
    channel_select: ViewHandle<Select>,
    local_timezone: UtcOffset,
    fs: Arc<dyn Fs>,
    width: Option<f32>,
    active: bool,
    pending_serialization: Task<Option<()>>,
    subscriptions: Vec<gpui::Subscription>,
    workspace: WeakViewHandle<Workspace>,
    is_scrolled_to_bottom: bool,
    has_focus: bool,
    markdown_data: HashMap<ChannelMessageId, RichText>,
}

#[derive(Serialize, Deserialize)]
struct SerializedChatPanel {
    width: Option<f32>,
}

#[derive(Debug)]
pub enum Event {
    DockPositionChanged,
    Focus,
    Dismissed,
}

actions!(
    chat_panel,
    [LoadMoreMessages, ToggleFocus, OpenChannelNotes, JoinCall]
);

pub fn init(cx: &mut AppContext) {
    cx.add_action(ChatPanel::send);
    cx.add_action(ChatPanel::load_more_messages);
    cx.add_action(ChatPanel::open_notes);
    cx.add_action(ChatPanel::join_call);
}

impl ChatPanel {
    pub fn new(workspace: &mut Workspace, cx: &mut ViewContext<Workspace>) -> ViewHandle<Self> {
        let fs = workspace.app_state().fs.clone();
        let client = workspace.app_state().client.clone();
        let channel_store = ChannelStore::global(cx);
        let languages = workspace.app_state().languages.clone();

        let input_editor = cx.add_view(|cx| {
            MessageEditor::new(
                languages.clone(),
                channel_store.clone(),
                cx.add_view(|cx| {
                    Editor::auto_height(
                        4,
                        Some(Arc::new(|theme| theme.chat_panel.input_editor.clone())),
                        cx,
                    )
                }),
                cx,
            )
        });

        let workspace_handle = workspace.weak_handle();

        let channel_select = cx.add_view(|cx| {
            let channel_store = channel_store.clone();
            let workspace = workspace_handle.clone();
            Select::new(0, cx, {
                move |ix, item_type, is_hovered, cx| {
                    Self::render_channel_name(
                        &channel_store,
                        ix,
                        item_type,
                        is_hovered,
                        workspace,
                        cx,
                    )
                }
            })
            .with_style(move |cx| {
                let style = &theme::current(cx).chat_panel.channel_select;
                SelectStyle {
                    header: Default::default(),
                    menu: style.menu,
                }
            })
        });

        let mut message_list =
            ListState::<Self>::new(0, Orientation::Bottom, 10., move |this, ix, cx| {
                this.render_message(ix, cx)
            });
        message_list.set_scroll_handler(|visible_range, count, this, cx| {
            if visible_range.start < MESSAGE_LOADING_THRESHOLD {
                this.load_more_messages(&LoadMoreMessages, cx);
            }
            this.is_scrolled_to_bottom = visible_range.end == count;
        });

        cx.add_view(|cx| {
            let mut this = Self {
                fs,
                client,
                channel_store,
                languages,
                active_chat: Default::default(),
                pending_serialization: Task::ready(None),
                message_list,
                input_editor,
                channel_select,
                local_timezone: cx.platform().local_timezone(),
                has_focus: false,
                subscriptions: Vec::new(),
                workspace: workspace_handle,
                is_scrolled_to_bottom: true,
                active: false,
                width: None,
                markdown_data: Default::default(),
            };

            let mut old_dock_position = this.position(cx);
            this.subscriptions
                .push(
                    cx.observe_global::<SettingsStore, _>(move |this: &mut Self, cx| {
                        let new_dock_position = this.position(cx);
                        if new_dock_position != old_dock_position {
                            old_dock_position = new_dock_position;
                            cx.emit(Event::DockPositionChanged);
                        }
                        cx.notify();
                    }),
                );

            this.update_channel_count(cx);
            cx.observe(&this.channel_store, |this, _, cx| {
                this.update_channel_count(cx)
            })
            .detach();

            cx.observe(&this.channel_select, |this, channel_select, cx| {
                let selected_ix = channel_select.read(cx).selected_index();

                let selected_channel_id = this
                    .channel_store
                    .read(cx)
                    .channel_at(selected_ix)
                    .map(|e| e.id);
                if let Some(selected_channel_id) = selected_channel_id {
                    this.select_channel(selected_channel_id, None, cx)
                        .detach_and_log_err(cx);
                }
            })
            .detach();

            this
        })
    }

    pub fn is_scrolled_to_bottom(&self) -> bool {
        self.is_scrolled_to_bottom
    }

    pub fn active_chat(&self) -> Option<ModelHandle<ChannelChat>> {
        self.active_chat.as_ref().map(|(chat, _)| chat.clone())
    }

    pub fn load(
        workspace: WeakViewHandle<Workspace>,
        cx: AsyncAppContext,
    ) -> Task<Result<ViewHandle<Self>>> {
        cx.spawn(|mut cx| async move {
            let serialized_panel = if let Some(panel) = cx
                .background()
                .spawn(async move { KEY_VALUE_STORE.read_kvp(CHAT_PANEL_KEY) })
                .await
                .log_err()
                .flatten()
            {
                Some(serde_json::from_str::<SerializedChatPanel>(&panel)?)
            } else {
                None
            };

            workspace.update(&mut cx, |workspace, cx| {
                let panel = Self::new(workspace, cx);
                if let Some(serialized_panel) = serialized_panel {
                    panel.update(cx, |panel, cx| {
                        panel.width = serialized_panel.width;
                        cx.notify();
                    });
                }
                panel
            })
        })
    }

    fn serialize(&mut self, cx: &mut ViewContext<Self>) {
        let width = self.width;
        self.pending_serialization = cx.background().spawn(
            async move {
                KEY_VALUE_STORE
                    .write_kvp(
                        CHAT_PANEL_KEY.into(),
                        serde_json::to_string(&SerializedChatPanel { width })?,
                    )
                    .await?;
                anyhow::Ok(())
            }
            .log_err(),
        );
    }

    fn update_channel_count(&mut self, cx: &mut ViewContext<Self>) {
        let channel_count = self.channel_store.read(cx).channel_count();
        self.channel_select.update(cx, |select, cx| {
            select.set_item_count(channel_count, cx);
        });
    }

    fn set_active_chat(&mut self, chat: ModelHandle<ChannelChat>, cx: &mut ViewContext<Self>) {
        if self.active_chat.as_ref().map(|e| &e.0) != Some(&chat) {
<<<<<<< HEAD
            let id = chat.read(cx).channel_id;
            {
=======
            self.markdown_data.clear();
            let id = {
>>>>>>> a5836b03
                let chat = chat.read(cx);
                let channel = chat.channel().clone();
                self.message_list.reset(chat.message_count());
<<<<<<< HEAD
                let placeholder = if let Some(channel) = chat.channel(cx) {
                    format!("Message #{}", channel.name)
                } else {
                    "Message Channel".to_string()
                };
                self.input_editor.update(cx, move |editor, cx| {
                    editor.set_placeholder_text(placeholder, cx);
=======
                self.input_editor.update(cx, |editor, cx| {
                    editor.set_channel(channel.clone(), cx);
>>>>>>> a5836b03
                });
                channel.id
            };
            let subscription = cx.subscribe(&chat, Self::channel_did_change);
            self.active_chat = Some((chat, subscription));
            self.acknowledge_last_message(cx);
            self.channel_select.update(cx, |select, cx| {
                if let Some(ix) = self.channel_store.read(cx).index_of_channel(id) {
                    select.set_selected_index(ix, cx);
                }
            });
            cx.notify();
        }
    }

    fn channel_did_change(
        &mut self,
        _: ModelHandle<ChannelChat>,
        event: &ChannelChatEvent,
        cx: &mut ViewContext<Self>,
    ) {
        match event {
            ChannelChatEvent::MessagesUpdated {
                old_range,
                new_count,
            } => {
                self.message_list.splice(old_range.clone(), *new_count);
                if self.active {
                    self.acknowledge_last_message(cx);
                }
            }
            ChannelChatEvent::NewMessage {
                channel_id,
                message_id,
            } => {
                if !self.active {
                    self.channel_store.update(cx, |store, cx| {
                        store.new_message(*channel_id, *message_id, cx)
                    })
                }
            }
        }
        cx.notify();
    }

    fn acknowledge_last_message(&mut self, cx: &mut ViewContext<'_, '_, ChatPanel>) {
        if self.active && self.is_scrolled_to_bottom {
            if let Some((chat, _)) = &self.active_chat {
                chat.update(cx, |chat, cx| {
                    chat.acknowledge_last_message(cx);
                });
            }
        }
    }

    fn render_channel(&self, cx: &mut ViewContext<Self>) -> AnyElement<Self> {
        let theme = theme::current(cx);
        Flex::column()
            .with_child(
                ChildView::new(&self.channel_select, cx)
                    .contained()
                    .with_style(theme.chat_panel.channel_select.container),
            )
            .with_child(self.render_active_channel_messages(&theme))
            .with_child(self.render_input_box(&theme, cx))
            .into_any()
    }

    fn render_active_channel_messages(&self, theme: &Arc<Theme>) -> AnyElement<Self> {
        let messages = if self.active_chat.is_some() {
            List::new(self.message_list.clone())
                .contained()
                .with_style(theme.chat_panel.list)
                .into_any()
        } else {
            Empty::new().into_any()
        };

        messages.flex(1., true).into_any()
    }

    fn render_message(&mut self, ix: usize, cx: &mut ViewContext<Self>) -> AnyElement<Self> {
<<<<<<< HEAD
        let (message, is_continuation, is_last, is_admin) = {
            let active_chat = self.active_chat.as_ref().unwrap().0.read(cx);
            let is_admin = self
                .channel_store
                .read(cx)
                .is_channel_admin(active_chat.channel_id);
            let last_message = active_chat.message(ix.saturating_sub(1));
            let this_message = active_chat.message(ix);
            let is_continuation = last_message.id != this_message.id
                && this_message.sender.id == last_message.sender.id;

            (
                active_chat.message(ix).clone(),
                is_continuation,
                active_chat.message_count() == ix + 1,
                is_admin,
            )
        };
=======
        let (message, is_continuation, is_last, is_admin) = self
            .active_chat
            .as_ref()
            .unwrap()
            .0
            .update(cx, |active_chat, cx| {
                let is_admin = self
                    .channel_store
                    .read(cx)
                    .is_user_admin(active_chat.channel().id);
                let last_message = active_chat.message(ix.saturating_sub(1));
                let this_message = active_chat.message(ix).clone();
                let is_continuation = last_message.id != this_message.id
                    && this_message.sender.id == last_message.sender.id;

                if let ChannelMessageId::Saved(id) = this_message.id {
                    if this_message
                        .mentions
                        .iter()
                        .any(|(_, user_id)| Some(*user_id) == self.client.user_id())
                    {
                        active_chat.acknowledge_message(id);
                    }
                }

                (
                    this_message,
                    is_continuation,
                    active_chat.message_count() == ix + 1,
                    is_admin,
                )
            });
>>>>>>> a5836b03

        let is_pending = message.is_pending();
        let theme = theme::current(cx);
        let text = self.markdown_data.entry(message.id).or_insert_with(|| {
            Self::render_markdown_with_mentions(&self.languages, self.client.id(), &message)
        });

        let now = OffsetDateTime::now_utc();

        let style = if is_pending {
            &theme.chat_panel.pending_message
        } else if is_continuation {
            &theme.chat_panel.continuation_message
        } else {
            &theme.chat_panel.message
        };

        let belongs_to_user = Some(message.sender.id) == self.client.user_id();
        let message_id_to_remove = if let (ChannelMessageId::Saved(id), true) =
            (message.id, belongs_to_user || is_admin)
        {
            Some(id)
        } else {
            None
        };

        enum MessageBackgroundHighlight {}
        MouseEventHandler::new::<MessageBackgroundHighlight, _>(ix, cx, |state, cx| {
            let container = style.style_for(state);
            if is_continuation {
                Flex::row()
                    .with_child(
                        text.element(
                            theme.editor.syntax.clone(),
                            theme.chat_panel.rich_text.clone(),
                            cx,
                        )
                        .flex(1., true),
                    )
                    .with_child(render_remove(message_id_to_remove, cx, &theme))
                    .contained()
                    .with_style(*container)
                    .with_margin_bottom(if is_last {
                        theme.chat_panel.last_message_bottom_spacing
                    } else {
                        0.
                    })
                    .into_any()
            } else {
                Flex::column()
                    .with_child(
                        Flex::row()
                            .with_child(
                                Flex::row()
                                    .with_child(render_avatar(
                                        message.sender.avatar.clone(),
                                        &theme.chat_panel.avatar,
                                        theme.chat_panel.avatar_container,
                                    ))
                                    .with_child(
                                        Label::new(
                                            message.sender.github_login.clone(),
                                            theme.chat_panel.message_sender.text.clone(),
                                        )
                                        .contained()
                                        .with_style(theme.chat_panel.message_sender.container),
                                    )
                                    .with_child(
                                        Label::new(
                                            format_timestamp(
                                                message.timestamp,
                                                now,
                                                self.local_timezone,
                                            ),
                                            theme.chat_panel.message_timestamp.text.clone(),
                                        )
                                        .contained()
                                        .with_style(theme.chat_panel.message_timestamp.container),
                                    )
                                    .align_children_center()
                                    .flex(1., true),
                            )
                            .with_child(render_remove(message_id_to_remove, cx, &theme))
                            .align_children_center(),
                    )
                    .with_child(
                        Flex::row()
                            .with_child(
                                text.element(
                                    theme.editor.syntax.clone(),
                                    theme.chat_panel.rich_text.clone(),
                                    cx,
                                )
                                .flex(1., true),
                            )
                            // Add a spacer to make everything line up
                            .with_child(render_remove(None, cx, &theme)),
                    )
                    .contained()
                    .with_style(*container)
                    .with_margin_bottom(if is_last {
                        theme.chat_panel.last_message_bottom_spacing
                    } else {
                        0.
                    })
                    .into_any()
            }
        })
        .into_any()
    }

    fn render_markdown_with_mentions(
        language_registry: &Arc<LanguageRegistry>,
        current_user_id: u64,
        message: &channel::ChannelMessage,
    ) -> RichText {
        let mentions = message
            .mentions
            .iter()
            .map(|(range, user_id)| rich_text::Mention {
                range: range.clone(),
                is_self_mention: *user_id == current_user_id,
            })
            .collect::<Vec<_>>();

        rich_text::render_markdown(message.body.clone(), &mentions, language_registry, None)
    }

    fn render_input_box(&self, theme: &Arc<Theme>, cx: &AppContext) -> AnyElement<Self> {
        ChildView::new(&self.input_editor, cx)
            .contained()
            .with_style(theme.chat_panel.input_editor.container)
            .into_any()
    }

    fn render_channel_name(
        channel_store: &ModelHandle<ChannelStore>,
        ix: usize,
        item_type: ItemType,
        is_hovered: bool,
        workspace: WeakViewHandle<Workspace>,
        cx: &mut ViewContext<Select>,
    ) -> AnyElement<Select> {
        let theme = theme::current(cx);
        let tooltip_style = &theme.tooltip;
        let theme = &theme.chat_panel;
        let style = match (&item_type, is_hovered) {
            (ItemType::Header, _) => &theme.channel_select.header,
            (ItemType::Selected, _) => &theme.channel_select.active_item,
            (ItemType::Unselected, false) => &theme.channel_select.item,
            (ItemType::Unselected, true) => &theme.channel_select.hovered_item,
        };

        let channel = &channel_store.read(cx).channel_at(ix).unwrap();
        let channel_id = channel.id;

        let mut row = Flex::row()
            .with_child(
                Label::new("#".to_string(), style.hash.text.clone())
                    .contained()
                    .with_style(style.hash.container),
            )
            .with_child(Label::new(channel.name.clone(), style.name.clone()));

        if matches!(item_type, ItemType::Header) {
            row.add_children([
                MouseEventHandler::new::<OpenChannelNotes, _>(0, cx, |mouse_state, _| {
                    render_icon_button(theme.icon_button.style_for(mouse_state), "icons/file.svg")
                })
                .on_click(MouseButton::Left, move |_, _, cx| {
                    if let Some(workspace) = workspace.upgrade(cx) {
                        ChannelView::open(channel_id, workspace, cx).detach();
                    }
                })
                .with_tooltip::<OpenChannelNotes>(
                    channel_id as usize,
                    "Open Notes",
                    Some(Box::new(OpenChannelNotes)),
                    tooltip_style.clone(),
                    cx,
                )
                .flex_float(),
                MouseEventHandler::new::<ActiveCall, _>(0, cx, |mouse_state, _| {
                    render_icon_button(
                        theme.icon_button.style_for(mouse_state),
                        "icons/speaker-loud.svg",
                    )
                })
                .on_click(MouseButton::Left, move |_, _, cx| {
                    ActiveCall::global(cx)
                        .update(cx, |call, cx| call.join_channel(channel_id, cx))
                        .detach_and_log_err(cx);
                })
                .with_tooltip::<ActiveCall>(
                    channel_id as usize,
                    "Join Call",
                    Some(Box::new(JoinCall)),
                    tooltip_style.clone(),
                    cx,
                )
                .flex_float(),
            ]);
        }

        row.align_children_center()
            .contained()
            .with_style(style.container)
            .into_any()
    }

    fn render_sign_in_prompt(
        &self,
        theme: &Arc<Theme>,
        cx: &mut ViewContext<Self>,
    ) -> AnyElement<Self> {
        enum SignInPromptLabel {}

        MouseEventHandler::new::<SignInPromptLabel, _>(0, cx, |mouse_state, _| {
            Label::new(
                "Sign in to use chat".to_string(),
                theme
                    .chat_panel
                    .sign_in_prompt
                    .style_for(mouse_state)
                    .clone(),
            )
        })
        .with_cursor_style(CursorStyle::PointingHand)
        .on_click(MouseButton::Left, move |_, this, cx| {
            let client = this.client.clone();
            cx.spawn(|this, mut cx| async move {
                if client
                    .authenticate_and_connect(true, &cx)
                    .log_err()
                    .await
                    .is_some()
                {
                    this.update(&mut cx, |this, cx| {
                        if cx.handle().is_focused(cx) {
                            cx.focus(&this.input_editor);
                        }
                    })
                    .ok();
                }
            })
            .detach();
        })
        .aligned()
        .into_any()
    }

    fn send(&mut self, _: &Confirm, cx: &mut ViewContext<Self>) {
        if let Some((chat, _)) = self.active_chat.as_ref() {
            let message = self
                .input_editor
                .update(cx, |editor, cx| editor.take_message(cx));

            if let Some(task) = chat
                .update(cx, |chat, cx| chat.send_message(message, cx))
                .log_err()
            {
                task.detach();
            }
        }
    }

    fn remove_message(&mut self, id: u64, cx: &mut ViewContext<Self>) {
        if let Some((chat, _)) = self.active_chat.as_ref() {
            chat.update(cx, |chat, cx| chat.remove_message(id, cx).detach())
        }
    }

    fn load_more_messages(&mut self, _: &LoadMoreMessages, cx: &mut ViewContext<Self>) {
        if let Some((chat, _)) = self.active_chat.as_ref() {
            chat.update(cx, |channel, cx| {
                if let Some(task) = channel.load_more_messages(cx) {
                    task.detach();
                }
            })
        }
    }

    pub fn select_channel(
        &mut self,
        selected_channel_id: u64,
        scroll_to_message_id: Option<u64>,
        cx: &mut ViewContext<ChatPanel>,
    ) -> Task<Result<()>> {
<<<<<<< HEAD
        if let Some((chat, _)) = &self.active_chat {
            if chat.read(cx).channel_id == selected_channel_id {
                return Task::ready(Ok(()));
            }
        }
=======
        let open_chat = self
            .active_chat
            .as_ref()
            .and_then(|(chat, _)| {
                (chat.read(cx).channel().id == selected_channel_id)
                    .then(|| Task::ready(anyhow::Ok(chat.clone())))
            })
            .unwrap_or_else(|| {
                self.channel_store.update(cx, |store, cx| {
                    store.open_channel_chat(selected_channel_id, cx)
                })
            });
>>>>>>> a5836b03

        cx.spawn(|this, mut cx| async move {
            let chat = open_chat.await?;
            this.update(&mut cx, |this, cx| {
                this.set_active_chat(chat.clone(), cx);
            })?;

            if let Some(message_id) = scroll_to_message_id {
                if let Some(item_ix) =
                    ChannelChat::load_history_since_message(chat.clone(), message_id, cx.clone())
                        .await
                {
                    this.update(&mut cx, |this, cx| {
                        if this.active_chat.as_ref().map_or(false, |(c, _)| *c == chat) {
                            this.message_list.scroll_to(ListOffset {
                                item_ix,
                                offset_in_item: 0.,
                            });
                            cx.notify();
                        }
                    })?;
                }
            }

            Ok(())
        })
    }

    fn open_notes(&mut self, _: &OpenChannelNotes, cx: &mut ViewContext<Self>) {
        if let Some((chat, _)) = &self.active_chat {
            let channel_id = chat.read(cx).channel_id;
            if let Some(workspace) = self.workspace.upgrade(cx) {
                ChannelView::open(channel_id, workspace, cx).detach();
            }
        }
    }

    fn join_call(&mut self, _: &JoinCall, cx: &mut ViewContext<Self>) {
        if let Some((chat, _)) = &self.active_chat {
            let channel_id = chat.read(cx).channel_id;
            ActiveCall::global(cx)
                .update(cx, |call, cx| call.join_channel(channel_id, cx))
                .detach_and_log_err(cx);
        }
    }
}

fn render_remove(
    message_id_to_remove: Option<u64>,
    cx: &mut ViewContext<'_, '_, ChatPanel>,
    theme: &Arc<Theme>,
) -> AnyElement<ChatPanel> {
    enum DeleteMessage {}

    message_id_to_remove
        .map(|id| {
            MouseEventHandler::new::<DeleteMessage, _>(id as usize, cx, |mouse_state, _| {
                let button_style = theme.chat_panel.icon_button.style_for(mouse_state);
                render_icon_button(button_style, "icons/x.svg")
                    .aligned()
                    .into_any()
            })
            .with_padding(Padding::uniform(2.))
            .with_cursor_style(CursorStyle::PointingHand)
            .on_click(MouseButton::Left, move |_, this, cx| {
                this.remove_message(id, cx);
            })
            .flex_float()
            .into_any()
        })
        .unwrap_or_else(|| {
            let style = theme.chat_panel.icon_button.default;

            Empty::new()
                .constrained()
                .with_width(style.icon_width)
                .aligned()
                .constrained()
                .with_width(style.button_width)
                .with_height(style.button_width)
                .contained()
                .with_uniform_padding(2.)
                .flex_float()
                .into_any()
        })
}

impl Entity for ChatPanel {
    type Event = Event;
}

impl View for ChatPanel {
    fn ui_name() -> &'static str {
        "ChatPanel"
    }

    fn render(&mut self, cx: &mut ViewContext<Self>) -> AnyElement<Self> {
        let theme = theme::current(cx);
        let element = if self.client.user_id().is_some() {
            self.render_channel(cx)
        } else {
            self.render_sign_in_prompt(&theme, cx)
        };
        element
            .contained()
            .with_style(theme.chat_panel.container)
            .constrained()
            .with_min_width(150.)
            .into_any()
    }

    fn focus_in(&mut self, _: AnyViewHandle, cx: &mut ViewContext<Self>) {
        self.has_focus = true;
        if matches!(
            *self.client.status().borrow(),
            client::Status::Connected { .. }
        ) {
            let editor = self.input_editor.read(cx).editor.clone();
            cx.focus(&editor);
        }
    }

    fn focus_out(&mut self, _: AnyViewHandle, _: &mut ViewContext<Self>) {
        self.has_focus = false;
    }
}

impl Panel for ChatPanel {
    fn position(&self, cx: &gpui::WindowContext) -> DockPosition {
        settings::get::<ChatPanelSettings>(cx).dock
    }

    fn position_is_valid(&self, position: DockPosition) -> bool {
        matches!(position, DockPosition::Left | DockPosition::Right)
    }

    fn set_position(&mut self, position: DockPosition, cx: &mut ViewContext<Self>) {
        settings::update_settings_file::<ChatPanelSettings>(self.fs.clone(), cx, move |settings| {
            settings.dock = Some(position)
        });
    }

    fn size(&self, cx: &gpui::WindowContext) -> f32 {
        self.width
            .unwrap_or_else(|| settings::get::<ChatPanelSettings>(cx).default_width)
    }

    fn set_size(&mut self, size: Option<f32>, cx: &mut ViewContext<Self>) {
        self.width = size;
        self.serialize(cx);
        cx.notify();
    }

    fn set_active(&mut self, active: bool, cx: &mut ViewContext<Self>) {
        self.active = active;
        if active {
            self.acknowledge_last_message(cx);
            if !is_channels_feature_enabled(cx) {
                cx.emit(Event::Dismissed);
            }
        }
    }

    fn icon_path(&self, cx: &gpui::WindowContext) -> Option<&'static str> {
        (settings::get::<ChatPanelSettings>(cx).button && is_channels_feature_enabled(cx))
            .then(|| "icons/conversations.svg")
    }

    fn icon_tooltip(&self) -> (String, Option<Box<dyn gpui::Action>>) {
        ("Chat Panel".to_string(), Some(Box::new(ToggleFocus)))
    }

    fn should_change_position_on_event(event: &Self::Event) -> bool {
        matches!(event, Event::DockPositionChanged)
    }

    fn should_close_on_event(event: &Self::Event) -> bool {
        matches!(event, Event::Dismissed)
    }

    fn has_focus(&self, _cx: &gpui::WindowContext) -> bool {
        self.has_focus
    }

    fn is_focus_event(event: &Self::Event) -> bool {
        matches!(event, Event::Focus)
    }
}

fn format_timestamp(
    mut timestamp: OffsetDateTime,
    mut now: OffsetDateTime,
    local_timezone: UtcOffset,
) -> String {
    timestamp = timestamp.to_offset(local_timezone);
    now = now.to_offset(local_timezone);

    let today = now.date();
    let date = timestamp.date();
    let mut hour = timestamp.hour();
    let mut part = "am";
    if hour > 12 {
        hour -= 12;
        part = "pm";
    }
    if date == today {
        format!("{:02}:{:02}{}", hour, timestamp.minute(), part)
    } else if date.next_day() == Some(today) {
        format!("yesterday at {:02}:{:02}{}", hour, timestamp.minute(), part)
    } else {
        format!("{:02}/{}/{}", date.month() as u32, date.day(), date.year())
    }
}

fn render_icon_button<V: View>(style: &IconButton, svg_path: &'static str) -> impl Element<V> {
    Svg::new(svg_path)
        .with_color(style.color)
        .constrained()
        .with_width(style.icon_width)
        .aligned()
        .constrained()
        .with_width(style.button_width)
        .with_height(style.button_width)
        .contained()
        .with_style(style.container)
}

#[cfg(test)]
mod tests {
    use super::*;
    use gpui::fonts::HighlightStyle;
    use pretty_assertions::assert_eq;
    use rich_text::{BackgroundKind, Highlight, RenderedRegion};
    use util::test::marked_text_ranges;

    #[gpui::test]
    fn test_render_markdown_with_mentions() {
        let language_registry = Arc::new(LanguageRegistry::test());
        let (body, ranges) = marked_text_ranges("*hi*, «@abc», let's **call** «@fgh»", false);
        let message = channel::ChannelMessage {
            id: ChannelMessageId::Saved(0),
            body,
            timestamp: OffsetDateTime::now_utc(),
            sender: Arc::new(client::User {
                github_login: "fgh".into(),
                avatar: None,
                id: 103,
            }),
            nonce: 5,
            mentions: vec![(ranges[0].clone(), 101), (ranges[1].clone(), 102)],
        };

        let message = ChatPanel::render_markdown_with_mentions(&language_registry, 102, &message);

        // Note that the "'" was replaced with ’ due to smart punctuation.
        let (body, ranges) = marked_text_ranges("«hi», «@abc», let’s «call» «@fgh»", false);
        assert_eq!(message.text, body);
        assert_eq!(
            message.highlights,
            vec![
                (
                    ranges[0].clone(),
                    HighlightStyle {
                        italic: Some(true),
                        ..Default::default()
                    }
                    .into()
                ),
                (ranges[1].clone(), Highlight::Mention),
                (
                    ranges[2].clone(),
                    HighlightStyle {
                        weight: Some(gpui::fonts::Weight::BOLD),
                        ..Default::default()
                    }
                    .into()
                ),
                (ranges[3].clone(), Highlight::SelfMention)
            ]
        );
        assert_eq!(
            message.regions,
            vec![
                RenderedRegion {
                    background_kind: Some(BackgroundKind::Mention),
                    link_url: None
                },
                RenderedRegion {
                    background_kind: Some(BackgroundKind::SelfMention),
                    link_url: None
                },
            ]
        );
    }
}<|MERGE_RESOLUTION|>--- conflicted
+++ resolved
@@ -263,36 +263,22 @@
 
     fn set_active_chat(&mut self, chat: ModelHandle<ChannelChat>, cx: &mut ViewContext<Self>) {
         if self.active_chat.as_ref().map(|e| &e.0) != Some(&chat) {
-<<<<<<< HEAD
-            let id = chat.read(cx).channel_id;
+            let channel_id = chat.read(cx).channel_id;
             {
-=======
-            self.markdown_data.clear();
-            let id = {
->>>>>>> a5836b03
+                self.markdown_data.clear();
                 let chat = chat.read(cx);
-                let channel = chat.channel().clone();
                 self.message_list.reset(chat.message_count());
-<<<<<<< HEAD
-                let placeholder = if let Some(channel) = chat.channel(cx) {
-                    format!("Message #{}", channel.name)
-                } else {
-                    "Message Channel".to_string()
-                };
-                self.input_editor.update(cx, move |editor, cx| {
-                    editor.set_placeholder_text(placeholder, cx);
-=======
+
+                let channel_name = chat.channel(cx).map(|channel| channel.name.clone());
                 self.input_editor.update(cx, |editor, cx| {
-                    editor.set_channel(channel.clone(), cx);
->>>>>>> a5836b03
+                    editor.set_channel(channel_id, channel_name, cx);
                 });
-                channel.id
             };
             let subscription = cx.subscribe(&chat, Self::channel_did_change);
             self.active_chat = Some((chat, subscription));
             self.acknowledge_last_message(cx);
             self.channel_select.update(cx, |select, cx| {
-                if let Some(ix) = self.channel_store.read(cx).index_of_channel(id) {
+                if let Some(ix) = self.channel_store.read(cx).index_of_channel(channel_id) {
                     select.set_selected_index(ix, cx);
                 }
             });
@@ -367,26 +353,6 @@
     }
 
     fn render_message(&mut self, ix: usize, cx: &mut ViewContext<Self>) -> AnyElement<Self> {
-<<<<<<< HEAD
-        let (message, is_continuation, is_last, is_admin) = {
-            let active_chat = self.active_chat.as_ref().unwrap().0.read(cx);
-            let is_admin = self
-                .channel_store
-                .read(cx)
-                .is_channel_admin(active_chat.channel_id);
-            let last_message = active_chat.message(ix.saturating_sub(1));
-            let this_message = active_chat.message(ix);
-            let is_continuation = last_message.id != this_message.id
-                && this_message.sender.id == last_message.sender.id;
-
-            (
-                active_chat.message(ix).clone(),
-                is_continuation,
-                active_chat.message_count() == ix + 1,
-                is_admin,
-            )
-        };
-=======
         let (message, is_continuation, is_last, is_admin) = self
             .active_chat
             .as_ref()
@@ -396,7 +362,8 @@
                 let is_admin = self
                     .channel_store
                     .read(cx)
-                    .is_user_admin(active_chat.channel().id);
+                    .is_channel_admin(active_chat.channel_id);
+
                 let last_message = active_chat.message(ix.saturating_sub(1));
                 let this_message = active_chat.message(ix).clone();
                 let is_continuation = last_message.id != this_message.id
@@ -419,7 +386,6 @@
                     is_admin,
                 )
             });
->>>>>>> a5836b03
 
         let is_pending = message.is_pending();
         let theme = theme::current(cx);
@@ -708,18 +674,11 @@
         scroll_to_message_id: Option<u64>,
         cx: &mut ViewContext<ChatPanel>,
     ) -> Task<Result<()>> {
-<<<<<<< HEAD
-        if let Some((chat, _)) = &self.active_chat {
-            if chat.read(cx).channel_id == selected_channel_id {
-                return Task::ready(Ok(()));
-            }
-        }
-=======
         let open_chat = self
             .active_chat
             .as_ref()
             .and_then(|(chat, _)| {
-                (chat.read(cx).channel().id == selected_channel_id)
+                (chat.read(cx).channel_id == selected_channel_id)
                     .then(|| Task::ready(anyhow::Ok(chat.clone())))
             })
             .unwrap_or_else(|| {
@@ -727,7 +686,6 @@
                     store.open_channel_chat(selected_channel_id, cx)
                 })
             });
->>>>>>> a5836b03
 
         cx.spawn(|this, mut cx| async move {
             let chat = open_chat.await?;
