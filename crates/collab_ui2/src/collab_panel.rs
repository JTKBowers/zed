--- conflicted
+++ resolved
@@ -175,17 +175,12 @@
 use feature_flags::{ChannelsAlpha, FeatureFlagAppExt, FeatureFlagViewExt};
 use fuzzy::{match_strings, StringMatchCandidate};
 use gpui::{
-<<<<<<< HEAD
     actions, canvas, div, fill, img, impl_actions, overlay, point, prelude::*, px, rems,
-    serde_json, size, Action, AppContext, AsyncWindowContext, Bounds, ClipboardItem, DismissEvent,
-=======
-    actions, canvas, div, img, impl_actions, overlay, point, prelude::*, px, rems, serde_json,
-    size, Action, AnyElement, AppContext, AsyncWindowContext, Bounds, ClipboardItem, DismissEvent,
->>>>>>> ceede28f
-    Div, EventEmitter, FocusHandle, Focusable, FocusableView, Hsla, InteractiveElement,
-    IntoElement, Length, Model, MouseDownEvent, ParentElement, Pixels, Point, PromptLevel, Quad,
-    Render, RenderOnce, ScrollHandle, SharedString, Size, Stateful, Styled, Subscription, Task,
-    View, ViewContext, VisualContext, WeakView,
+    serde_json, size, Action, AnyElement, AppContext, AsyncWindowContext, Bounds, ClipboardItem,
+    DismissEvent, Div, EventEmitter, FocusHandle, Focusable, FocusableView, Hsla,
+    InteractiveElement, IntoElement, Length, Model, MouseDownEvent, ParentElement, Pixels, Point,
+    PromptLevel, Quad, Render, RenderOnce, ScrollHandle, SharedString, Size, Stateful, Styled,
+    Subscription, Task, View, ViewContext, VisualContext, WeakView,
 };
 use project::{Fs, Project};
 use serde_derive::{Deserialize, Serialize};
