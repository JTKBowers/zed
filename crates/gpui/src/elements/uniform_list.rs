--- conflicted
+++ resolved
@@ -5,7 +5,7 @@
 //! elements with uniform height.
 
 use crate::{
-    point, size, AnyElement, AvailableSpace, Bounds, ContentMask, Element, ElementId,
+    point, px, size, AnyElement, AvailableSpace, Bounds, ContentMask, Element, ElementId,
     GlobalElementId, Hitbox, InteractiveElement, Interactivity, IntoElement, IsZero, LayoutId,
     ListSizingBehavior, Pixels, Render, ScrollHandle, Size, StyleRefinement, Styled, View,
     ViewContext, WindowContext,
@@ -80,11 +80,8 @@
     interactivity: Interactivity,
     scroll_handle: Option<UniformListScrollHandle>,
     sizing_behavior: ListSizingBehavior,
-<<<<<<< HEAD
+    horizontal_sizing_behavior: ListHorizontalSizingBehavior,
     decorations: SmallVec<[AnyUniformListDecoration; 1]>,
-=======
-    horizontal_sizing_behavior: ListHorizontalSizingBehavior,
->>>>>>> 167af4bc
 }
 
 /// Frame state used by the [UniformList].
@@ -409,7 +406,25 @@
         self
     }
 
-<<<<<<< HEAD
+    /// Sets the horizontal sizing behavior, controlling the way list items laid out horizontally.
+    /// With [`ListHorizontalSizingBehavior::Unconstrained`] behavior, every item and the list itself will
+    /// have the size of the widest item and lay out pushing the `end_slot` to the right end.
+    pub fn with_horizontal_sizing_behavior(
+        mut self,
+        behavior: ListHorizontalSizingBehavior,
+    ) -> Self {
+        self.horizontal_sizing_behavior = behavior;
+        match behavior {
+            ListHorizontalSizingBehavior::FitList => {
+                self.interactivity.base_style.overflow.x = None;
+            }
+            ListHorizontalSizingBehavior::Unconstrained => {
+                self.interactivity.base_style.overflow.x = Some(Overflow::Scroll);
+            }
+        }
+        self
+    }
+
     /// Adds a decoration to the list.
     pub fn with_decoration<T: 'static>(
         mut self,
@@ -429,24 +444,6 @@
                 (decoration_fn)(state, cx)
             }),
         });
-=======
-    /// Sets the horizontal sizing behavior, controlling the way list items laid out horizontally.
-    /// With [`ListHorizontalSizingBehavior::Unconstrained`] behavior, every item and the list itself will
-    /// have the size of the widest item and lay out pushing the `end_slot` to the right end.
-    pub fn with_horizontal_sizing_behavior(
-        mut self,
-        behavior: ListHorizontalSizingBehavior,
-    ) -> Self {
-        self.horizontal_sizing_behavior = behavior;
-        match behavior {
-            ListHorizontalSizingBehavior::FitList => {
-                self.interactivity.base_style.overflow.x = None;
-            }
-            ListHorizontalSizingBehavior::Unconstrained => {
-                self.interactivity.base_style.overflow.x = Some(Overflow::Scroll);
-            }
-        }
->>>>>>> 167af4bc
         self
     }
 
