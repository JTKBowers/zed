syntax = "proto3";
package zed.messages;

// Looking for a number? Search "// current max"

message PeerId {
    uint32 owner_id = 1;
    uint32 id = 2;
}

message Envelope {
    uint32 id = 1;
    optional uint32 responding_to = 2;
    optional PeerId original_sender_id = 3;
    
    /*
        When you are adding a new message type, instead of adding it in semantic order
        and bumping the message ID's of everything that follows, add it at the end of the
        file and bump the max number. See this
        https://github.com/zed-industries/zed/pull/7890#discussion_r1496621823

    */
    oneof payload {
        Hello hello = 4;
        Ack ack = 5;
        Error error = 6;
        Ping ping = 7;
        Test test = 8;
        EndStream end_stream = 162;

        CreateRoom create_room = 9;
        CreateRoomResponse create_room_response = 10;
        JoinRoom join_room = 11;
        JoinRoomResponse join_room_response = 12;
        RejoinRoom rejoin_room = 13;
        RejoinRoomResponse rejoin_room_response = 14;
        LeaveRoom leave_room = 15;
        Call call = 16;
        IncomingCall incoming_call = 17;
        CallCanceled call_canceled = 18;
        CancelCall cancel_call = 19;
        DeclineCall decline_call = 20;
        UpdateParticipantLocation update_participant_location = 21;
        RoomUpdated room_updated = 22;

        ShareProject share_project = 23;
        ShareProjectResponse share_project_response = 24;
        UnshareProject unshare_project = 25;
        JoinProject join_project = 26;
        JoinProjectResponse join_project_response = 27;
        LeaveProject leave_project = 28;
        AddProjectCollaborator add_project_collaborator = 29;
        UpdateProjectCollaborator update_project_collaborator = 30;
        RemoveProjectCollaborator remove_project_collaborator = 31;

        GetDefinition get_definition = 32;
        GetDefinitionResponse get_definition_response = 33;
        GetTypeDefinition get_type_definition = 34;
        GetTypeDefinitionResponse get_type_definition_response = 35;
        
        GetReferences get_references = 36;
        GetReferencesResponse get_references_response = 37;
        GetDocumentHighlights get_document_highlights = 38;
        GetDocumentHighlightsResponse get_document_highlights_response = 39;
        GetProjectSymbols get_project_symbols = 40;
        GetProjectSymbolsResponse get_project_symbols_response = 41;
        OpenBufferForSymbol open_buffer_for_symbol = 42;
        OpenBufferForSymbolResponse open_buffer_for_symbol_response = 43;

        UpdateProject update_project = 44;
        UpdateWorktree update_worktree = 45;

        CreateProjectEntry create_project_entry = 46;
        RenameProjectEntry rename_project_entry = 47;
        CopyProjectEntry copy_project_entry = 48;
        DeleteProjectEntry delete_project_entry = 49;
        ProjectEntryResponse project_entry_response = 50;
        ExpandProjectEntry expand_project_entry = 51;
        ExpandProjectEntryResponse expand_project_entry_response = 52;

        UpdateDiagnosticSummary update_diagnostic_summary = 53;
        StartLanguageServer start_language_server = 54;
        UpdateLanguageServer update_language_server = 55;

        OpenBufferById open_buffer_by_id = 56;
        OpenBufferByPath open_buffer_by_path = 57;
        OpenBufferResponse open_buffer_response = 58;
        CreateBufferForPeer create_buffer_for_peer = 59;
        UpdateBuffer update_buffer = 60;
        UpdateBufferFile update_buffer_file = 61;
        SaveBuffer save_buffer = 62;
        BufferSaved buffer_saved = 63;
        BufferReloaded buffer_reloaded = 64;
        ReloadBuffers reload_buffers = 65;
        ReloadBuffersResponse reload_buffers_response = 66;
        SynchronizeBuffers synchronize_buffers = 67;
        SynchronizeBuffersResponse synchronize_buffers_response = 68;
        FormatBuffers format_buffers = 69;
        FormatBuffersResponse format_buffers_response = 70;
        GetCompletions get_completions = 71;
        GetCompletionsResponse get_completions_response = 72;
        ResolveCompletionDocumentation resolve_completion_documentation = 73;
        ResolveCompletionDocumentationResponse resolve_completion_documentation_response = 74;
        ApplyCompletionAdditionalEdits apply_completion_additional_edits = 75;
        ApplyCompletionAdditionalEditsResponse apply_completion_additional_edits_response = 76;
        GetCodeActions get_code_actions = 77;
        GetCodeActionsResponse get_code_actions_response = 78;
        GetHover get_hover = 79;
        GetHoverResponse get_hover_response = 80;
        ApplyCodeAction apply_code_action = 81;
        ApplyCodeActionResponse apply_code_action_response = 82;
        PrepareRename prepare_rename = 83;
        PrepareRenameResponse prepare_rename_response = 84;
        PerformRename perform_rename = 85;
        PerformRenameResponse perform_rename_response = 86;
        SearchProject search_project = 87;
        SearchProjectResponse search_project_response = 88;

        UpdateContacts update_contacts = 89;
        UpdateInviteInfo update_invite_info = 90;
        ShowContacts show_contacts = 91;

        GetUsers get_users = 92;
        FuzzySearchUsers fuzzy_search_users = 93;
        UsersResponse users_response = 94;
        RequestContact request_contact = 95;
        RespondToContactRequest respond_to_contact_request = 96;
        RemoveContact remove_contact = 97;

        Follow follow = 98;
        FollowResponse follow_response = 99;
        UpdateFollowers update_followers = 100;
        Unfollow unfollow = 101;
        GetPrivateUserInfo get_private_user_info = 102;
        GetPrivateUserInfoResponse get_private_user_info_response = 103;
        UpdateDiffBase update_diff_base = 104;

        OnTypeFormatting on_type_formatting = 105;
        OnTypeFormattingResponse on_type_formatting_response = 106;

        UpdateWorktreeSettings update_worktree_settings = 107;

        InlayHints inlay_hints = 108;
        InlayHintsResponse inlay_hints_response = 109;
        ResolveInlayHint resolve_inlay_hint = 110;
        ResolveInlayHintResponse resolve_inlay_hint_response = 111;
        RefreshInlayHints refresh_inlay_hints = 112;

        CreateChannel create_channel = 113;
        CreateChannelResponse create_channel_response = 114;
        InviteChannelMember invite_channel_member = 115;
        RemoveChannelMember remove_channel_member = 116;
        RespondToChannelInvite respond_to_channel_invite = 117;
        UpdateChannels update_channels = 118;
        JoinChannel join_channel = 119;
        DeleteChannel delete_channel = 120;
        GetChannelMembers get_channel_members = 121;
        GetChannelMembersResponse get_channel_members_response = 122;
        SetChannelMemberRole set_channel_member_role = 123;
        RenameChannel rename_channel = 124;
        RenameChannelResponse rename_channel_response = 125;

        JoinChannelBuffer join_channel_buffer = 126;
        JoinChannelBufferResponse join_channel_buffer_response = 127;
        UpdateChannelBuffer update_channel_buffer = 128;
        LeaveChannelBuffer leave_channel_buffer = 129;
        UpdateChannelBufferCollaborators update_channel_buffer_collaborators = 130;
        RejoinChannelBuffers rejoin_channel_buffers = 131;
        RejoinChannelBuffersResponse rejoin_channel_buffers_response = 132;
        AckBufferOperation ack_buffer_operation = 133;

        JoinChannelChat join_channel_chat = 134;
        JoinChannelChatResponse join_channel_chat_response = 135;
        LeaveChannelChat leave_channel_chat = 136;
        SendChannelMessage send_channel_message = 137;
        SendChannelMessageResponse send_channel_message_response = 138;
        ChannelMessageSent channel_message_sent = 139;
        GetChannelMessages get_channel_messages = 140;
        GetChannelMessagesResponse get_channel_messages_response = 141;
        RemoveChannelMessage remove_channel_message = 142;
        AckChannelMessage ack_channel_message = 143;
        GetChannelMessagesById get_channel_messages_by_id = 144;

        MoveChannel move_channel = 147;
        SetChannelVisibility set_channel_visibility = 148;

        AddNotification add_notification = 149;
        GetNotifications get_notifications = 150;
        GetNotificationsResponse get_notifications_response = 151;
        DeleteNotification delete_notification = 152;
        MarkNotificationRead mark_notification_read = 153;
        LspExtExpandMacro lsp_ext_expand_macro = 154;
        LspExtExpandMacroResponse lsp_ext_expand_macro_response = 155;
        SetRoomParticipantRole set_room_participant_role = 156;

<<<<<<< HEAD
        UpdateUserChannels update_user_channels = 157;

        CompleteWithLanguageModel complete_with_language_model = 163;
        LanguageModelResponse language_model_response = 164;
        CountTokensWithLanguageModel count_tokens_with_language_model = 165;
        CountTokensResponse count_tokens_response = 166; // current max
=======
        UpdateUserChannels update_user_channels = 157; 

        GetImplementation get_implementation = 162;
        GetImplementationResponse get_implementation_response = 163;
>>>>>>> b716035d
    }

    reserved 158 to 161;
}

// Messages

message Hello {
    PeerId peer_id = 1;
}

message Ping {}

message Ack {}

message Error {
    string message = 1;
    ErrorCode code = 2;
    repeated string tags = 3;
}

enum ErrorCode {
    Internal = 0;
    NoSuchChannel = 1;
    Disconnected = 2;
    SignedOut = 3;
    UpgradeRequired = 4;
    Forbidden = 5;
    NeedsCla = 7;
    NotARootChannel = 8;
    BadPublicNesting = 9;
    CircularNesting = 10;
    WrongMoveTarget = 11;
    UnsharedItem = 12;
    reserved 6;
}

message EndStream {}

message Test {
    uint64 id = 1;
}

message CreateRoom {}

message CreateRoomResponse {
    Room room = 1;
    optional LiveKitConnectionInfo live_kit_connection_info = 2;
}

message JoinRoom {
    uint64 id = 1;
}

message JoinRoomResponse {
    Room room = 1;
    optional uint64 channel_id = 2;
    optional LiveKitConnectionInfo live_kit_connection_info = 3;
}

message RejoinRoom {
    uint64 id = 1;
    repeated UpdateProject reshared_projects = 2;
    repeated RejoinProject rejoined_projects = 3;
}

message RejoinProject {
    uint64 id = 1;
    repeated RejoinWorktree worktrees = 2;
}

message RejoinWorktree {
    uint64 id = 1;
    uint64 scan_id = 2;
}

message RejoinRoomResponse {
    Room room = 1;
    repeated ResharedProject reshared_projects = 2;
    repeated RejoinedProject rejoined_projects = 3;
}

message ResharedProject {
    uint64 id = 1;
    repeated Collaborator collaborators = 2;
}

message RejoinedProject {
    uint64 id = 1;
    repeated WorktreeMetadata worktrees = 2;
    repeated Collaborator collaborators = 3;
    repeated LanguageServer language_servers = 4;
}

message LeaveRoom {}

message Room {
    uint64 id = 1;
    repeated Participant participants = 2;
    repeated PendingParticipant pending_participants = 3;
    repeated Follower followers = 4;
    string live_kit_room = 5;
}

message Participant {
    uint64 user_id = 1;
    PeerId peer_id = 2;
    repeated ParticipantProject projects = 3;
    ParticipantLocation location = 4;
    uint32 participant_index = 5;
    ChannelRole role = 6;
    reserved 7;
}

message PendingParticipant {
    uint64 user_id = 1;
    uint64 calling_user_id = 2;
    optional uint64 initial_project_id = 3;
}

message ParticipantProject {
    uint64 id = 1;
    repeated string worktree_root_names = 2;
}

message Follower {
    PeerId leader_id = 1;
    PeerId follower_id = 2;
    uint64 project_id = 3;
}

message ParticipantLocation {
    oneof variant {
        SharedProject shared_project = 1;
        UnsharedProject unshared_project = 2;
        External external = 3;
    }

    message SharedProject {
        uint64 id = 1;
    }

    message UnsharedProject {}

    message External {}
}

message Call {
    uint64 room_id = 1;
    uint64 called_user_id = 2;
    optional uint64 initial_project_id = 3;
}

message IncomingCall {
    uint64 room_id = 1;
    uint64 calling_user_id = 2;
    repeated uint64 participant_user_ids = 3;
    optional ParticipantProject initial_project = 4;
}

message CallCanceled {
    uint64 room_id = 1;
}

message CancelCall {
    uint64 room_id = 1;
    uint64 called_user_id = 2;
}

message DeclineCall {
    uint64 room_id = 1;
}

message UpdateParticipantLocation {
    uint64 room_id = 1;
    ParticipantLocation location = 2;
}

message RoomUpdated {
    Room room = 1;
}

message LiveKitConnectionInfo {
    string server_url = 1;
    string token = 2;
    bool can_publish = 3;
}

message ShareProject {
    uint64 room_id = 1;
    repeated WorktreeMetadata worktrees = 2;
}

message ShareProjectResponse {
    uint64 project_id = 1;
}

message UnshareProject {
    uint64 project_id = 1;
}

message UpdateProject {
    uint64 project_id = 1;
    repeated WorktreeMetadata worktrees = 2;
}

message JoinProject {
    uint64 project_id = 1;
}

message JoinProjectResponse {
    uint32 replica_id = 1;
    repeated WorktreeMetadata worktrees = 2;
    repeated Collaborator collaborators = 3;
    repeated LanguageServer language_servers = 4;
}

message LeaveProject {
    uint64 project_id = 1;
}

message UpdateWorktree {
    uint64 project_id = 1;
    uint64 worktree_id = 2;
    string root_name = 3;
    repeated Entry updated_entries = 4;
    repeated uint64 removed_entries = 5;
    repeated RepositoryEntry updated_repositories = 6;
    repeated uint64 removed_repositories = 7;
    uint64 scan_id = 8;
    bool is_last_update = 9;
    string abs_path = 10;
}

message UpdateWorktreeSettings {
    uint64 project_id = 1;
    uint64 worktree_id = 2;
    string path = 3;
    optional string content = 4;
}

message CreateProjectEntry {
    uint64 project_id = 1;
    uint64 worktree_id = 2;
    string path = 3;
    bool is_directory = 4;
}

message RenameProjectEntry {
    uint64 project_id = 1;
    uint64 entry_id = 2;
    string new_path = 3;
}

message CopyProjectEntry {
    uint64 project_id = 1;
    uint64 entry_id = 2;
    string new_path = 3;
}

message DeleteProjectEntry {
    uint64 project_id = 1;
    uint64 entry_id = 2;
}

message ExpandProjectEntry {
    uint64 project_id = 1;
    uint64 entry_id = 2;
}

message ExpandProjectEntryResponse {
    uint64 worktree_scan_id = 1;
}

message ProjectEntryResponse {
    optional Entry entry = 1;
    uint64 worktree_scan_id = 2;
}

message AddProjectCollaborator {
    uint64 project_id = 1;
    Collaborator collaborator = 2;
}

message UpdateProjectCollaborator {
    uint64 project_id = 1;
    PeerId old_peer_id = 2;
    PeerId new_peer_id = 3;
}

message RemoveProjectCollaborator {
    uint64 project_id = 1;
    PeerId peer_id = 2;
}

message UpdateChannelBufferCollaborators {
    uint64 channel_id = 1;
    repeated Collaborator collaborators = 2;
}

message GetDefinition {
     uint64 project_id = 1;
     uint64 buffer_id = 2;
     Anchor position = 3;
     repeated VectorClockEntry version = 4;
 }

message GetDefinitionResponse {
    repeated LocationLink links = 1;
}

message GetTypeDefinition {
     uint64 project_id = 1;
     uint64 buffer_id = 2;
     Anchor position = 3;
     repeated VectorClockEntry version = 4;
 }

message GetTypeDefinitionResponse {
    repeated LocationLink links = 1;
}
message GetImplementation {
     uint64 project_id = 1;
     uint64 buffer_id = 2;
     Anchor position = 3;
     repeated VectorClockEntry version = 4;
 }

message GetImplementationResponse {
    repeated LocationLink links = 1;
}

message GetReferences {
     uint64 project_id = 1;
     uint64 buffer_id = 2;
     Anchor position = 3;
     repeated VectorClockEntry version = 4;
 }

message GetReferencesResponse {
    repeated Location locations = 1;
}

message GetDocumentHighlights {
     uint64 project_id = 1;
     uint64 buffer_id = 2;
     Anchor position = 3;
     repeated VectorClockEntry version = 4;
 }

message GetDocumentHighlightsResponse {
    repeated DocumentHighlight highlights = 1;
}

message Location {
    uint64 buffer_id = 1;
    Anchor start = 2;
    Anchor end = 3;
}

message LocationLink {
    optional Location origin = 1;
    Location target = 2;
}

message DocumentHighlight {
    Kind kind = 1;
    Anchor start = 2;
    Anchor end = 3;

    enum Kind {
        Text = 0;
        Read = 1;
        Write = 2;
    }
}

message GetProjectSymbols {
    uint64 project_id = 1;
    string query = 2;
}

message GetProjectSymbolsResponse {
    repeated Symbol symbols = 4;
}

message Symbol {
    uint64 source_worktree_id = 1;
    uint64 worktree_id = 2;
    string language_server_name = 3;
    string name = 4;
    int32 kind = 5;
    string path = 6;
    // Cannot use generate anchors for unopened files,
    // so we are forced to use point coords instead
    PointUtf16 start = 7;
    PointUtf16 end = 8;
    bytes signature = 9;
}

message OpenBufferForSymbol {
    uint64 project_id = 1;
    Symbol symbol = 2;
}

message OpenBufferForSymbolResponse {
    uint64 buffer_id = 1;
}

message OpenBufferByPath {
    uint64 project_id = 1;
    uint64 worktree_id = 2;
    string path = 3;
}

message OpenBufferById {
    uint64 project_id = 1;
    uint64 id = 2;
}

message OpenBufferResponse {
    uint64 buffer_id = 1;
}

message CreateBufferForPeer {
    uint64 project_id = 1;
    PeerId peer_id = 2;
    oneof variant {
        BufferState state = 3;
        BufferChunk chunk = 4;
    }
}

message UpdateBuffer {
    uint64 project_id = 1;
    uint64 buffer_id = 2;
    repeated Operation operations = 3;
}

message UpdateChannelBuffer {
    uint64 channel_id = 1;
    repeated Operation operations = 2;
}

message UpdateBufferFile {
    uint64 project_id = 1;
    uint64 buffer_id = 2;
    File file = 3;
}

message SaveBuffer {
    uint64 project_id = 1;
    uint64 buffer_id = 2;
    repeated VectorClockEntry version = 3;
}

message BufferSaved {
    uint64 project_id = 1;
    uint64 buffer_id = 2;
    repeated VectorClockEntry version = 3;
    Timestamp mtime = 4;
    string fingerprint = 5;
}

message BufferReloaded {
    uint64 project_id = 1;
    uint64 buffer_id = 2;
    repeated VectorClockEntry version = 3;
    Timestamp mtime = 4;
    string fingerprint = 5;
    LineEnding line_ending = 6;
}

message ReloadBuffers {
    uint64 project_id = 1;
    repeated uint64 buffer_ids = 2;
}

message ReloadBuffersResponse {
    ProjectTransaction transaction = 1;
}

message SynchronizeBuffers {
    uint64 project_id = 1;
    repeated BufferVersion buffers = 2;
}

message SynchronizeBuffersResponse {
    repeated BufferVersion buffers = 1;
}

message BufferVersion {
    uint64 id = 1;
    repeated VectorClockEntry version = 2;
}

message ChannelBufferVersion {
    uint64 channel_id = 1;
    repeated VectorClockEntry version = 2;
    uint64 epoch = 3;
}

enum FormatTrigger {
    Save = 0;
    Manual = 1;
}

message FormatBuffers {
    uint64 project_id = 1;
    FormatTrigger trigger = 2;
    repeated uint64 buffer_ids = 3;
}

message FormatBuffersResponse {
    ProjectTransaction transaction = 1;
}

message GetCompletions {
    uint64 project_id = 1;
    uint64 buffer_id = 2;
    Anchor position = 3;
    repeated VectorClockEntry version = 4;
}

message GetCompletionsResponse {
    repeated Completion completions = 1;
    repeated VectorClockEntry version = 2;
}

message ApplyCompletionAdditionalEdits {
    uint64 project_id = 1;
    uint64 buffer_id = 2;
    Completion completion = 3;
}

message ApplyCompletionAdditionalEditsResponse {
    Transaction transaction = 1;
}

message Completion {
    Anchor old_start = 1;
    Anchor old_end = 2;
    string new_text = 3;
    uint64 server_id = 4;
    bytes lsp_completion = 5;
}

message GetCodeActions {
    uint64 project_id = 1;
    uint64 buffer_id = 2;
    Anchor start = 3;
    Anchor end = 4;
    repeated VectorClockEntry version = 5;
}

message GetCodeActionsResponse {
    repeated CodeAction actions = 1;
    repeated VectorClockEntry version = 2;
}

message GetHover {
    uint64 project_id = 1;
    uint64 buffer_id = 2;
    Anchor position = 3;
    repeated VectorClockEntry version = 5;
}

message GetHoverResponse {
    optional Anchor start = 1;
    optional Anchor end = 2;
    repeated HoverBlock contents = 3;
}

message HoverBlock {
    string text = 1;
    optional string language = 2;
    bool is_markdown = 3;
}

message ApplyCodeAction {
    uint64 project_id = 1;
    uint64 buffer_id = 2;
    CodeAction action = 3;
}

message ApplyCodeActionResponse {
    ProjectTransaction transaction = 1;
}

message PrepareRename {
    uint64 project_id = 1;
    uint64 buffer_id = 2;
    Anchor position = 3;
    repeated VectorClockEntry version = 4;
}

message PrepareRenameResponse {
    bool can_rename = 1;
    Anchor start = 2;
    Anchor end = 3;
    repeated VectorClockEntry version = 4;
}

message PerformRename {
    uint64 project_id = 1;
    uint64 buffer_id = 2;
    Anchor position = 3;
    string new_name = 4;
    repeated VectorClockEntry version = 5;
}

message OnTypeFormatting {
    uint64 project_id = 1;
    uint64 buffer_id = 2;
    Anchor position = 3;
    string trigger = 4;
    repeated VectorClockEntry version = 5;
}

message OnTypeFormattingResponse {
    Transaction transaction = 1;
}

message InlayHints {
    uint64 project_id = 1;
    uint64 buffer_id = 2;
    Anchor start = 3;
    Anchor end = 4;
    repeated VectorClockEntry version = 5;
}

message InlayHintsResponse {
    repeated InlayHint hints = 1;
    repeated VectorClockEntry version = 2;
}

message InlayHint {
    Anchor position = 1;
    InlayHintLabel label = 2;
    optional string kind = 3;
    bool padding_left = 4;
    bool padding_right = 5;
    InlayHintTooltip tooltip = 6;
    ResolveState resolve_state = 7;
}

message InlayHintLabel {
    oneof label {
        string value = 1;
        InlayHintLabelParts label_parts = 2;
    }
}

message InlayHintLabelParts {
    repeated InlayHintLabelPart parts = 1;
}

message InlayHintLabelPart {
    string value = 1;
    InlayHintLabelPartTooltip tooltip = 2;
    optional string location_url = 3;
    PointUtf16 location_range_start = 4;
    PointUtf16 location_range_end = 5;
    optional uint64 language_server_id = 6;
}

message InlayHintTooltip {
    oneof content {
        string value = 1;
        MarkupContent markup_content = 2;
    }
}

message InlayHintLabelPartTooltip {
    oneof content {
        string value = 1;
        MarkupContent markup_content = 2;
    }
}

message ResolveState {
    State state = 1;
    LspResolveState lsp_resolve_state = 2;

    enum State {
        Resolved = 0;
        CanResolve = 1;
        Resolving = 2;
    }

    message LspResolveState {
        string value = 1;
        uint64 server_id = 2;
    }
}

message ResolveCompletionDocumentation {
    uint64 project_id = 1;
    uint64 language_server_id = 2;
    bytes lsp_completion = 3;
}

message ResolveCompletionDocumentationResponse {
    string text = 1;
    bool is_markdown = 2;
}

message ResolveInlayHint {
    uint64 project_id = 1;
    uint64 buffer_id = 2;
    uint64 language_server_id = 3;
    InlayHint hint = 4;
}

message ResolveInlayHintResponse {
    InlayHint hint = 1;
}

message RefreshInlayHints {
    uint64 project_id = 1;
}

message MarkupContent {
    bool is_markdown = 1;
    string value = 2;
}

message PerformRenameResponse {
    ProjectTransaction transaction = 2;
}

message SearchProject {
    uint64 project_id = 1;
    string query = 2;
    bool regex = 3;
    bool whole_word = 4;
    bool case_sensitive = 5;
    string files_to_include = 6;
    string files_to_exclude = 7;
    bool include_ignored = 8;
}

message SearchProjectResponse {
    repeated Location locations = 1;
}

message CodeAction {
    uint64 server_id = 1;
    Anchor start = 2;
    Anchor end = 3;
    bytes lsp_action = 4;
}

message ProjectTransaction {
    repeated uint64 buffer_ids = 1;
    repeated Transaction transactions = 2;
}

message Transaction {
    LamportTimestamp id = 1;
    repeated LamportTimestamp edit_ids = 2;
    repeated VectorClockEntry start = 3;
}

message LamportTimestamp {
    uint32 replica_id = 1;
    uint32 value = 2;
}

message LanguageServer {
    uint64 id = 1;
    string name = 2;
}

message StartLanguageServer {
    uint64 project_id = 1;
    LanguageServer server = 2;
}

message UpdateDiagnosticSummary {
    uint64 project_id = 1;
    uint64 worktree_id = 2;
    DiagnosticSummary summary = 3;
}

message DiagnosticSummary {
    string path = 1;
    uint64 language_server_id = 2;
    uint32 error_count = 3;
    uint32 warning_count = 4;
}

message UpdateLanguageServer {
    uint64 project_id = 1;
    uint64 language_server_id = 2;
    oneof variant {
        LspWorkStart work_start = 3;
        LspWorkProgress work_progress = 4;
        LspWorkEnd work_end = 5;
        LspDiskBasedDiagnosticsUpdating disk_based_diagnostics_updating = 6;
        LspDiskBasedDiagnosticsUpdated disk_based_diagnostics_updated = 7;
    }
}

message LspWorkStart {
    string token = 1;
    optional string message = 2;
    optional uint32 percentage = 3;
}

message LspWorkProgress {
    string token = 1;
    optional string message = 2;
    optional uint32 percentage = 3;
}

message LspWorkEnd {
    string token = 1;
}

message LspDiskBasedDiagnosticsUpdating {}

message LspDiskBasedDiagnosticsUpdated {}

message UpdateChannels {
    repeated Channel channels = 1;
    repeated uint64 delete_channels = 4;
    repeated Channel channel_invitations = 5;
    repeated uint64 remove_channel_invitations = 6;
    repeated ChannelParticipants channel_participants = 7;
    repeated ChannelMessageId latest_channel_message_ids = 8;
    repeated ChannelBufferVersion latest_channel_buffer_versions = 9;
}

message UpdateUserChannels {
    repeated ChannelMessageId observed_channel_message_id = 1;
    repeated ChannelBufferVersion observed_channel_buffer_version = 2;
    repeated ChannelMembership channel_memberships = 3;
}

message ChannelMembership {
    uint64 channel_id = 1;
    ChannelRole role = 2;
}

message ChannelMessageId {
    uint64 channel_id = 1;
    uint64 message_id = 2;
}

message ChannelPermission {
    uint64 channel_id = 1;
    ChannelRole role = 3;
}

message ChannelParticipants {
    uint64 channel_id = 1;
    repeated uint64 participant_user_ids = 2;
}

message JoinChannel {
    uint64 channel_id = 1;
}

message DeleteChannel {
    uint64 channel_id = 1;
}

message GetChannelMembers {
    uint64 channel_id = 1;
}

message GetChannelMembersResponse {
    repeated ChannelMember members = 1;
}

message ChannelMember {
    uint64 user_id = 1;
    Kind kind = 3;
    ChannelRole role = 4;

    enum Kind {
        Member = 0;
        Invitee = 1;
    }
}

message CreateChannel {
    string name = 1;
    optional uint64 parent_id = 2;
}

message CreateChannelResponse {
    Channel channel = 1;
    optional uint64 parent_id = 2;
}

message InviteChannelMember {
    uint64 channel_id = 1;
    uint64 user_id = 2;
    ChannelRole role = 4;
}

message RemoveChannelMember {
    uint64 channel_id = 1;
    uint64 user_id = 2;
}

enum ChannelRole {
    Admin = 0;
    Member = 1;
    Guest = 2;
    Banned = 3;
}

message SetChannelMemberRole {
    uint64 channel_id = 1;
    uint64 user_id = 2;
    ChannelRole role = 3;
}

message SetChannelVisibility {
    uint64 channel_id = 1;
    ChannelVisibility visibility = 2;
}

message RenameChannel {
    uint64 channel_id = 1;
    string name = 2;
}

message RenameChannelResponse {
    Channel channel = 1;
}

message JoinChannelChat {
    uint64 channel_id = 1;
}

message JoinChannelChatResponse {
    repeated ChannelMessage messages = 1;
    bool done = 2;
}

message LeaveChannelChat {
    uint64 channel_id = 1;
}

message SendChannelMessage {
    uint64 channel_id = 1;
    string body = 2;
    Nonce nonce = 3;
    repeated ChatMention mentions = 4;
    optional uint64 reply_to_message_id = 5;
}

message RemoveChannelMessage {
    uint64 channel_id = 1;
    uint64 message_id = 2;
}

message AckChannelMessage {
    uint64 channel_id = 1;
    uint64 message_id = 2;
}

message SendChannelMessageResponse {
    ChannelMessage message = 1;
}

message ChannelMessageSent {
    uint64 channel_id = 1;
    ChannelMessage message = 2;
}

message GetChannelMessages {
    uint64 channel_id = 1;
    uint64 before_message_id = 2;
}

message GetChannelMessagesResponse {
    repeated ChannelMessage messages = 1;
    bool done = 2;
}

message GetChannelMessagesById {
    repeated uint64 message_ids = 1;
}

message MoveChannel {
    uint64 channel_id = 1;
    uint64 to = 2;
}

message JoinChannelBuffer {
    uint64 channel_id = 1;
}

message ChannelMessage {
    uint64 id = 1;
    string body = 2;
    uint64 timestamp = 3;
    uint64 sender_id = 4;
    Nonce nonce = 5;
    repeated ChatMention mentions = 6;
    optional uint64 reply_to_message_id = 7;
}

message ChatMention {
    Range range = 1;
    uint64 user_id = 2;
}

message RejoinChannelBuffers {
    repeated ChannelBufferVersion buffers = 1;
}

message RejoinChannelBuffersResponse {
    repeated RejoinedChannelBuffer buffers = 1;
}

message AckBufferOperation {
    uint64 buffer_id = 1;
    uint64 epoch = 2;
    repeated VectorClockEntry version = 3;
}

message JoinChannelBufferResponse {
    uint64 buffer_id = 1;
    uint32 replica_id = 2;
    string base_text = 3;
    repeated Operation operations = 4;
    repeated Collaborator collaborators = 5;
    uint64 epoch = 6;
}

message RejoinedChannelBuffer {
    uint64 channel_id = 1;
    repeated VectorClockEntry version = 2;
    repeated Operation operations = 3;
    repeated Collaborator collaborators = 4;
}

message LeaveChannelBuffer {
    uint64 channel_id = 1;
}

message RespondToChannelInvite {
    uint64 channel_id = 1;
    bool accept = 2;
}

message GetUsers {
    repeated uint64 user_ids = 1;
}

message FuzzySearchUsers {
    string query = 1;
}

message UsersResponse {
    repeated User users = 1;
}

message RequestContact {
    uint64 responder_id = 1;
}

message RemoveContact {
    uint64 user_id = 1;
}

message RespondToContactRequest {
    uint64 requester_id = 1;
    ContactRequestResponse response = 2;
}

enum ContactRequestResponse {
    Accept = 0;
    Decline = 1;
    Block = 2;
    Dismiss = 3;
}

message UpdateContacts {
    repeated Contact contacts = 1;
    repeated uint64 remove_contacts = 2;
    repeated IncomingContactRequest incoming_requests = 3;
    repeated uint64 remove_incoming_requests = 4;
    repeated uint64 outgoing_requests = 5;
    repeated uint64 remove_outgoing_requests = 6;
}

message UpdateInviteInfo {
    string url = 1;
    uint32 count = 2;
}

message ShowContacts {}

message IncomingContactRequest {
    uint64 requester_id = 1;
}

message UpdateDiagnostics {
    uint32 replica_id = 1;
    uint32 lamport_timestamp = 2;
    uint64 server_id = 3;
    repeated Diagnostic diagnostics = 4;
}

message Follow {
    uint64 room_id = 1;
    optional uint64 project_id = 2;
    PeerId leader_id = 3;
}

message FollowResponse {
    View active_view = 3;
    // TODO: after 0.124.0 is retired, remove these.
    optional ViewId active_view_id = 1;
    repeated View views = 2;
}

message UpdateFollowers {
    uint64 room_id = 1;
    optional uint64 project_id = 2;
    reserved 3;
    oneof variant {
        View create_view = 5;
        // TODO: after 0.124.0 is retired, remove these.
        UpdateActiveView update_active_view = 4;
        UpdateView update_view = 6;
    }
}

message Unfollow {
    uint64 room_id = 1;
    optional uint64 project_id = 2;
    PeerId leader_id = 3;
}

message GetPrivateUserInfo {}

message GetPrivateUserInfoResponse {
    string metrics_id = 1;
    bool staff = 2;
    repeated string flags = 3;
}

// Entities

message ViewId {
    PeerId creator = 1;
    uint64 id = 2;
}

message UpdateActiveView {
    optional ViewId id = 1;
    optional PeerId leader_id = 2;
    View view = 3;
}

message UpdateView {
    ViewId id = 1;
    optional PeerId leader_id = 2;

    oneof variant {
        Editor editor = 3;
    }

    message Editor {
        repeated ExcerptInsertion inserted_excerpts = 1;
        repeated uint64 deleted_excerpts = 2;
        repeated Selection selections = 3;
        optional Selection pending_selection = 4;
        EditorAnchor scroll_top_anchor = 5;
        float scroll_x = 6;
        float scroll_y = 7;
    }
}

message View {
    ViewId id = 1;
    optional PeerId leader_id = 2;

    oneof variant {
        Editor editor = 3;
        ChannelView channel_view = 4;
    }

    message Editor {
        bool singleton = 1;
        optional string title = 2;
        repeated Excerpt excerpts = 3;
        repeated Selection selections = 4;
        optional Selection pending_selection = 5;
        EditorAnchor scroll_top_anchor = 6;
        float scroll_x = 7;
        float scroll_y = 8;
    }

    message ChannelView {
        uint64 channel_id = 1;
        Editor editor = 2;
    }
}

message Collaborator {
    PeerId peer_id = 1;
    uint32 replica_id = 2;
    uint64 user_id = 3;
}

message User {
    uint64 id = 1;
    string github_login = 2;
    string avatar_url = 3;
}

message File {
    uint64 worktree_id = 1;
    optional uint64 entry_id = 2;
    string path = 3;
    Timestamp mtime = 4;
    bool is_deleted = 5;
}

message Entry {
    uint64 id = 1;
    bool is_dir = 2;
    string path = 3;
    uint64 inode = 4;
    Timestamp mtime = 5;
    bool is_symlink = 6;
    bool is_ignored = 7;
    bool is_external = 8;
    optional GitStatus git_status = 9;
}

message RepositoryEntry {
    uint64 work_directory_id = 1;
    optional string branch = 2;
}

message StatusEntry {
    string repo_path = 1;
    GitStatus status = 2;
}

enum GitStatus {
    Added = 0;
    Modified = 1;
    Conflict = 2;
}

message BufferState {
    uint64 id = 1;
    optional File file = 2;
    string base_text = 3;
    optional string diff_base = 4;
    LineEnding line_ending = 5;
    repeated VectorClockEntry saved_version = 6;
    string saved_version_fingerprint = 7;
    Timestamp saved_mtime = 8;
}

message BufferChunk {
    uint64 buffer_id = 1;
    repeated Operation operations = 2;
    bool is_last = 3;
}

enum LineEnding {
    Unix = 0;
    Windows = 1;
}

message Selection {
    uint64 id = 1;
    EditorAnchor start = 2;
    EditorAnchor end = 3;
    bool reversed = 4;
}

message EditorAnchor {
    uint64 excerpt_id = 1;
    Anchor anchor = 2;
}

enum CursorShape {
    CursorBar = 0;
    CursorBlock = 1;
    CursorUnderscore = 2;
    CursorHollow = 3;
}

message ExcerptInsertion {
    Excerpt excerpt = 1;
    optional uint64 previous_excerpt_id = 2;
}

message Excerpt {
    uint64 id = 1;
    uint64 buffer_id = 2;
    Anchor context_start = 3;
    Anchor context_end = 4;
    Anchor primary_start = 5;
    Anchor primary_end = 6;
}

message Anchor {
    uint32 replica_id = 1;
    uint32 timestamp = 2;
    uint64 offset = 3;
    Bias bias = 4;
    optional uint64 buffer_id = 5;
}

enum Bias {
    Left = 0;
    Right = 1;
}

message Diagnostic {
    Anchor start = 1;
    Anchor end = 2;
    optional string source = 3;
    Severity severity = 4;
    string message = 5;
    optional string code = 6;
    uint64 group_id = 7;
    bool is_primary = 8;

    // TODO: remove this field
    bool is_valid = 9;

    bool is_disk_based = 10;
    bool is_unnecessary = 11;

    enum Severity {
        None = 0;
        Error = 1;
        Warning = 2;
        Information = 3;
        Hint = 4;
    }
}

message Operation {
    oneof variant {
        Edit edit = 1;
        Undo undo = 2;
        UpdateSelections update_selections = 3;
        UpdateDiagnostics update_diagnostics = 4;
        UpdateCompletionTriggers update_completion_triggers = 5;
    }

    message Edit {
        uint32 replica_id = 1;
        uint32 lamport_timestamp = 2;
        repeated VectorClockEntry version = 3;
        repeated Range ranges = 4;
        repeated string new_text = 5;
    }

    message Undo {
        uint32 replica_id = 1;
        uint32 lamport_timestamp = 2;
        repeated VectorClockEntry version = 3;
        repeated UndoCount counts = 4;
    }

    message UpdateSelections {
        uint32 replica_id = 1;
        uint32 lamport_timestamp = 2;
        repeated Selection selections = 3;
        bool line_mode = 4;
        CursorShape cursor_shape = 5;
    }

    message UpdateCompletionTriggers {
        uint32 replica_id = 1;
        uint32 lamport_timestamp = 2;
        repeated string triggers = 3;
    }
}

message UndoMapEntry {
    uint32 replica_id = 1;
    uint32 local_timestamp = 2;
    repeated UndoCount counts = 3;
}

message UndoCount {
    uint32 replica_id = 1;
    uint32 lamport_timestamp = 2;
    uint32 count = 3;
}

message VectorClockEntry {
    uint32 replica_id = 1;
    uint32 timestamp = 2;
}

message Timestamp {
    uint64 seconds = 1;
    uint32 nanos = 2;
}

message Range {
    uint64 start = 1;
    uint64 end = 2;
}

message PointUtf16 {
    uint32 row = 1;
    uint32 column = 2;
}

message Nonce {
    uint64 upper_half = 1;
    uint64 lower_half = 2;
}

enum ChannelVisibility {
    Public = 0;
    Members = 1;
}

message Channel {
    uint64 id = 1;
    string name = 2;
    ChannelVisibility visibility = 3;
    repeated uint64 parent_path = 5;
}

message Contact {
    uint64 user_id = 1;
    bool online = 2;
    bool busy = 3;
}

message WorktreeMetadata {
    uint64 id = 1;
    string root_name = 2;
    bool visible = 3;
    string abs_path = 4;
}

message UpdateDiffBase {
    uint64 project_id = 1;
    uint64 buffer_id = 2;
    optional string diff_base = 3;
}

message GetNotifications {
    optional uint64 before_id = 1;
}

message AddNotification {
    Notification notification = 1;
}

message GetNotificationsResponse {
    repeated Notification notifications = 1;
    bool done = 2;
}

message DeleteNotification {
    uint64 notification_id = 1;
}

message MarkNotificationRead {
    uint64 notification_id = 1;
}

message Notification {
    uint64 id = 1;
    uint64 timestamp = 2;
    string kind = 3;
    optional uint64 entity_id = 4;
    string content = 5;
    bool is_read = 6;
    optional bool response = 7;
}

message LspExtExpandMacro {
    uint64 project_id = 1;
    uint64 buffer_id = 2;
    Anchor position = 3;
}

message LspExtExpandMacroResponse {
    string name = 1;
    string expansion = 2;
}

message SetRoomParticipantRole {
    uint64 room_id = 1;
    uint64 user_id = 2;
    ChannelRole role = 3;
}

message CompleteWithLanguageModel {
    string model = 1;
    repeated LanguageModelRequestMessage messages = 2;
    repeated string stop = 3;
    float temperature = 4;
}

message LanguageModelRequestMessage {
    LanguageModelRole role = 1;
    string content = 2;
}

enum LanguageModelRole {
    LanguageModelUser = 0;
    LanguageModelAssistant = 1;
    LanguageModelSystem = 2;
}

message LanguageModelResponseMessage {
    optional LanguageModelRole role = 1;
    optional string content = 2;
}

message LanguageModelResponse {
    repeated LanguageModelChoiceDelta choices = 1;
}

message LanguageModelChoiceDelta {
    uint32 index = 1;
    LanguageModelResponseMessage delta = 2;
    optional string finish_reason = 3;
}

message CountTokensWithLanguageModel {
    string model = 1;
    repeated LanguageModelRequestMessage messages = 2;
}

message CountTokensResponse {
    uint32 token_count = 1;
}<|MERGE_RESOLUTION|>--- conflicted
+++ resolved
@@ -12,7 +12,7 @@
     uint32 id = 1;
     optional uint32 responding_to = 2;
     optional PeerId original_sender_id = 3;
-    
+
     /*
         When you are adding a new message type, instead of adding it in semantic order
         and bumping the message ID's of everything that follows, add it at the end of the
@@ -57,7 +57,7 @@
         GetDefinitionResponse get_definition_response = 33;
         GetTypeDefinition get_type_definition = 34;
         GetTypeDefinitionResponse get_type_definition_response = 35;
-        
+
         GetReferences get_references = 36;
         GetReferencesResponse get_references_response = 37;
         GetDocumentHighlights get_document_highlights = 38;
@@ -193,19 +193,15 @@
         LspExtExpandMacroResponse lsp_ext_expand_macro_response = 155;
         SetRoomParticipantRole set_room_participant_role = 156;
 
-<<<<<<< HEAD
         UpdateUserChannels update_user_channels = 157;
-
-        CompleteWithLanguageModel complete_with_language_model = 163;
-        LanguageModelResponse language_model_response = 164;
-        CountTokensWithLanguageModel count_tokens_with_language_model = 165;
-        CountTokensResponse count_tokens_response = 166; // current max
-=======
-        UpdateUserChannels update_user_channels = 157; 
 
         GetImplementation get_implementation = 162;
         GetImplementationResponse get_implementation_response = 163;
->>>>>>> b716035d
+
+        CompleteWithLanguageModel complete_with_language_model = 164;
+        LanguageModelResponse language_model_response = 165;
+        CountTokensWithLanguageModel count_tokens_with_language_model = 166;
+        CountTokensResponse count_tokens_response = 167; // current max
     }
 
     reserved 158 to 161;
