--- conflicted
+++ resolved
@@ -2496,33 +2496,17 @@
     cx: &mut TestAppContext,
     expected_hunks: &[(Range<u32>, &str, &str)],
 ) {
-<<<<<<< HEAD
-    buffer
-        .update(cx, |buffer, cx| buffer.recalculate_diff(cx).unwrap())
-        .detach();
-    cx.executor().run_until_parked();
-
     buffer.read_with(cx, |buffer, _| {
         let snapshot = buffer.snapshot();
+        let diff_base = buffer.diff_base().unwrap().to_string();
         assert_hunks(
             snapshot
                 .git_diff_hunks_intersecting_range(snapshot.min_anchor()..snapshot.max_anchor()),
             &snapshot,
-            &buffer.diff_base().unwrap().to_string(),
+            &diff_base,
             expected_hunks,
         );
     });
-=======
-    let (snapshot, diff_base) = buffer.read_with(cx, |buffer, _| {
-        (buffer.snapshot(), buffer.diff_base().unwrap().to_string())
-    });
-    assert_hunks(
-        snapshot.git_diff_hunks_intersecting_range(Anchor::MIN..Anchor::MAX),
-        &snapshot,
-        &diff_base,
-        expected_hunks,
-    );
->>>>>>> 84ce81ca
 }
 
 #[gpui::test(iterations = 100)]
